--- conflicted
+++ resolved
@@ -6,13 +6,11 @@
 
 - [Ensure we respect both `frame` and `bounds` changes](https://github.com/kyleve/Listable/pull/227) to update the inner `CollectionView`'s frame. We previously used to only respect `frame` changes, but we should also respect `bounds` changes, as these are used by auto layout.
 
-<<<<<<< HEAD
 - [Fix support for `autolayout` items and headers/footers](https://github.com/kyleve/Listable/pull/228) by ensuring we pass through the correct `systemLayoutSizeFitting` calls to content. Add assertions that measured sizing is within a reasonable bound.
-=======
+
 - [`Appearance.backgroundColor` now respects the current `UITraitCollection.userInterfaceStyle`](https://github.com/kyleve/Listable/pull/231). This means that the background color will default to `white` in light mode, and `black` in dark mode.
 
 - [Update `ListView.contentSize(in:for:)` to properly validate the provided `fittingSize`](https://github.com/kyleve/Listable/pull/232). This ensures that `.unconstrained` measurements along the wrong axis will now assert; instead of freeze.
->>>>>>> 6e871ac4
 
 ### Added
 
