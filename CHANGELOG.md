--- conflicted
+++ resolved
@@ -10,11 +10,9 @@
 
 - The `.flow` layout type has been added, to support flow and grid style layouts.
 
-<<<<<<< HEAD
+- `ListView.contentSize` will now also provide access to the natural width of a layout if the layout supports natural width calculation. This is useful, for example, to show a `.table` layout in a popover – you can now know how wide to render the popover.
+
 - Added `.pagingBehaviour` to `.table` and `.flow` style layouts, which allows implementing carousel-style layouts, by enabling scroll paging alongside item boundaries.
-=======
-- `ListView.contentSize` will now also provide access to the natural width of a layout if the layout supports natural width calculation. This is useful, for example, to show a `.table` layout in a popover – you can now know how wide to render the popover.
->>>>>>> 56d0d094
 
 ### Removed
 
