--- conflicted
+++ resolved
@@ -20,14 +20,13 @@
         
     public init(build : ListDescription.Build)
     {
-<<<<<<< HEAD
-        self.listDescription = ListDescription(appearance: .init(), behavior: .init(), scrollInsets: .init(), build: build)
-=======
-        self.listDescription = ListDescription { list in
-            list.animated = (UIView.inheritedAnimationDuration > 0.0)
-            build(&list)
-        }
->>>>>>> 7b3316d5
+        self.listDescription = ListDescription(
+            animated: UIView.inheritedAnimationDuration > 0.0,
+            appearance: .init(),
+            behavior: .init(),
+            scrollInsets: .init(),
+            build: build
+        )
     }
     
     //
