//
//  ListView.swift
//  ListableUI
//
//  Created by Kyle Van Essen on 6/16/19.
//

import UIKit


public final class ListView : UIView, KeyboardObserverDelegate
{
    //
    // MARK: Initialization
    //
    
    public init(frame: CGRect = .zero, appearance : Appearance = Appearance())
    {
        // Create all default values.

        self.appearance = appearance
        
        self.behavior = Behavior()
        self.autoScrollAction = .none
        self.scrollIndicatorInsets = .zero
        
        self.storage = Storage()
        
        self.environment = .empty
        
        self.sourcePresenter = SourcePresenter(initial: StaticSource.State(), source: StaticSource())
        
        self.dataSource = DataSource()
        self.delegate = Delegate()
        
        let initialLayout = CollectionViewLayout(
            delegate: self.delegate,
            layoutDescription: .table(),
            appearance: self.appearance,
            behavior: self.behavior
        )

        self.collectionView = UICollectionView(
            frame: CGRect(origin: .zero, size: frame.size),
            collectionViewLayout: initialLayout
        )
        
        self.layoutManager = LayoutManager(
            layout: initialLayout,
            collectionView: self.collectionView
        )
        
        self.liveCells = LiveCells()
                
        self.visibleContent = VisibleContent()

        self.keyboardObserver = KeyboardObserver.shared
        KeyboardObserver.logKeyboardSetupWarningIfNeeded()
        
        self.stateObserver = ListStateObserver()
        
        self.collectionView.isPrefetchingEnabled = false
        
        self.collectionView.delegate = self.delegate
        self.collectionView.dataSource = self.dataSource
        
        // Super init.
        
        super.init(frame: frame)
        
        // Associate ourselves with our child objects.

        self.dataSource.view = self
        self.dataSource.presentationState = self.storage.presentationState
        self.dataSource.storage = self.storage
        self.dataSource.environment = self.environment
        self.dataSource.liveCells = self.liveCells
        
        self.delegate.view = self
        self.delegate.presentationState = self.storage.presentationState
        self.delegate.layoutManager = self.layoutManager
        
        self.keyboardObserver.add(delegate: self)
                
        // Register supplementary views.
        
        SupplementaryKind.allCases.forEach {
            SupplementaryContainerView.register(in: self.collectionView, for: $0.rawValue)
        }
        
        // Size and update views.
        
        self.collectionView.frame = self.bounds
        self.addSubview(self.collectionView)
        
        self.applyAppearance()
        self.applyBehavior()
        self.updateScrollViewInsets()
    }
    
    deinit
    {
        self.keyboardObserver.remove(delegate: self)
        
        /**
         Even though these are zeroing weak references in UIKIt as of iOS 9.0,
         
         We still want to nil these out, because _our_ `delegate` and `dataSource`
         objects have unowned references back to us (`ListView`). We do not want
         any `delegate` or `dataSource` callbacks to trigger referencing
         that unowned reference (eg, in `scrollViewDidScroll:`).
         */

        self.collectionView.delegate = nil
        self.collectionView.dataSource = nil
    }
    
    @available(*, unavailable)
    required init?(coder: NSCoder) { listableFatal() }
    
    //
    // MARK: Internal Properties
    //
    
    let storage : Storage
    let collectionView : UICollectionView
    let delegate : Delegate
    let layoutManager : LayoutManager
    let liveCells : LiveCells
    
    var collectionViewLayout : CollectionViewLayout {
        self.layoutManager.collectionViewLayout
    }
    
    var performsContentCallbacks : Bool = true {
        didSet {
            self.storage.presentationState.performsContentCallbacks = self.performsContentCallbacks
        }
    }
    
    private(set) var visibleContent : VisibleContent
    
    //
    // MARK: Private Properties
    //
            
    private var sourcePresenter : AnySourcePresenter

    private var autoScrollAction : AutoScrollAction
    
    private let dataSource : DataSource
    
    private let keyboardObserver : KeyboardObserver
    
    //
    // MARK: Debugging
    //
    
    public var debuggingIdentifier : String? = nil
    
    //
    // MARK: Appearance
    //
    
    public var appearance : Appearance {
        didSet {
            guard oldValue != self.appearance else {
                return
            }
            
            self.applyAppearance()
        }
    }
    
    private func applyAppearance()
    {
        // Appearance
        
        self.collectionViewLayout.appearance = self.appearance
        self.backgroundColor = self.appearance.backgroundColor
        
        // Scroll View
        
        self.updateCollectionViewWithCurrentLayoutProperties()
    }
    
    //
    // MARK: Layout
    //
        
    public var scrollPositionInfo : ListScrollPositionInfo {
        let visibleItems = Set(self.visibleContent.items.map { item in
            item.item.anyModel.anyIdentifier
        })
        
        return ListScrollPositionInfo(
            scrollView: self.collectionView,
            visibleItems: visibleItems,
            isFirstItemVisible: self.content.firstItem.map { visibleItems.contains($0.anyIdentifier) } ?? false,
            isLastItemVisible: self.content.lastItem.map { visibleItems.contains($0.anyIdentifier) } ?? false
        )
    }
    
    public var layout : LayoutDescription {
        get { self.collectionViewLayout.layoutDescription }
        set { self.set(layout: newValue, animated: false) }
    }

    public func set(layout : LayoutDescription, animated : Bool = false, completion : @escaping () -> () = {})
    {
        self.layoutManager.set(layout: layout, animated: animated, completion: completion)
    }
    
    public var contentSize : CGSize {
        return self.collectionViewLayout.layout.content.contentSize
    }
    
    //
    // MARK: Behavior
    //
    
    public var behavior : Behavior {
        didSet {
            guard oldValue != self.behavior else {
                return
            }
            
            self.applyBehavior()
        }
    }
    
    private func applyBehavior()
    {
        self.collectionViewLayout.behavior = self.behavior
        
        self.collectionView.keyboardDismissMode = self.behavior.keyboardDismissMode
        
        self.collectionView.canCancelContentTouches = self.behavior.canCancelContentTouches
        self.collectionView.delaysContentTouches = self.behavior.delaysContentTouches
        
        self.updateCollectionViewWithCurrentLayoutProperties()
        self.updateCollectionViewSelectionMode()
        
        self.updateScrollViewInsets()
    }
    
    private func updateCollectionViewWithCurrentLayoutProperties()
    {
        self.collectionViewLayout.layout.scrollViewProperties.apply(
            to: self.collectionView,
            behavior: self.behavior,
            direction: self.collectionViewLayout.layout.direction,
            showsScrollIndicators: self.appearance.showsScrollIndicators
        )
    }
    
    private func updateCollectionViewSelectionMode()
    {
        let view = self.collectionView
        
        switch self.behavior.selectionMode {
        case .none:
            view.allowsSelection = false
            view.allowsMultipleSelection = false
            
        case .single:
            view.allowsSelection = true
            view.allowsMultipleSelection = false
            
        case .multiple:
            view.allowsSelection = true
            view.allowsMultipleSelection = true
        }
    }
    
    //
    // MARK: Scroll Insets
    //
    
    public var scrollIndicatorInsets : UIEdgeInsets {
        didSet {
            guard oldValue != self.scrollIndicatorInsets else {
                return
            }
            
            self.updateScrollViewInsets()
        }
    }
        
    private func updateScrollViewInsets()
    {
        let (contentInsets, scrollIndicatorInsets) = self.calculateScrollViewInsets(
            with: self.keyboardObserver.currentFrame(in: self)
        )
        
        if self.collectionView.contentInset != contentInsets {
            self.collectionView.contentInset = contentInsets
        }
        
        if self.collectionView.scrollIndicatorInsets != scrollIndicatorInsets {
            self.collectionView.scrollIndicatorInsets = scrollIndicatorInsets
        }
    }
    
    func calculateScrollViewInsets(with keyboardFrame : KeyboardObserver.KeyboardFrame?) -> (UIEdgeInsets, UIEdgeInsets)
    {
        let keyboardBottomInset : CGFloat = {
            
            guard let keyboardFrame = keyboardFrame else {
                return 0.0
            }
            
            switch self.behavior.keyboardAdjustmentMode {
            case .none:
                return 0.0
                
            case .adjustsWhenVisible:
                switch keyboardFrame {
                case .nonOverlapping:
                    return 0.0
                    
                case .overlapping(let frame):
                    return (self.bounds.size.height - frame.origin.y) - self.safeAreaInsets.bottom
                }
            }
        }()
        
        let scrollIndicatorInsets = modified(self.scrollIndicatorInsets) {
            $0.bottom = max($0.bottom, keyboardBottomInset)
        }
        
        let contentInsets = modified(self.collectionView.contentInset) {
            $0.bottom = keyboardBottomInset
        }
        
        return (contentInsets, scrollIndicatorInsets)
    }
    
    //
    // MARK: KeyboardObserverDelegate
    //
    
    private var lastKeyboardFrame : KeyboardObserver.KeyboardFrame? = nil
    
    func keyboardFrameWillChange(for observer: KeyboardObserver, animationDuration: Double, options: UIView.AnimationOptions) {
        
        guard let frame = self.keyboardObserver.currentFrame(in: self) else {
            return
        }
        
        guard self.lastKeyboardFrame != frame else {
            return
        }
        
        self.lastKeyboardFrame = frame
        
        UIView.animate(withDuration: animationDuration, delay: 0.0, options: options, animations: {
            self.updateScrollViewInsets()
        })
    }
    
    //
    // MARK: List State Observation
    //
    
    /// A state observer allows you to receive callbacks when varying types
    /// of changes occur within the list's state, such as scroll events,
    /// content change events, frame change events, or item visibility changes.
    ///
    /// See the `ListStateObserver` for more info.
    public var stateObserver : ListStateObserver
    
    /// Allows registering a `ListActions` object associated
    /// with the list view that allows you to perform actions such as scrolling to
    /// items, or controlling view appearance transitions.
    private var actions : ListActions? {
        didSet {
            oldValue?.listView = nil
            
            self.actions?.listView = self
        }
    }
    
    //
    // MARK: Public - Scrolling To Sections & Items
    //
    
    public typealias ScrollCompletion = (Bool) -> ()
    
    ///
    /// Scrolls to the provided item, with the provided positioning.
    /// If the item is contained in the list, true is returned. If it is not, false is returned.
    ///
    @discardableResult
    public func scrollTo(
        item : AnyItem,
        position : ScrollPosition,
        animation: ViewAnimation = .none,
        completion : @escaping ScrollCompletion = { _ in }
    ) -> Bool
    {
        self.scrollTo(
            item: item.anyIdentifier,
            position: position,
            animation: animation,
            completion: completion
        )
    }
    
    ///
    /// Scrolls to the item with the provided identifier, with the provided positioning.
    /// If there is more than one item with the same identifier, the list scrolls to the first.
    /// If the item is contained in the list, true is returned. If it is not, false is returned.
    ///
    @discardableResult
    public func scrollTo(
        item : AnyIdentifier,
        position : ScrollPosition,
        animation: ViewAnimation = .none,
        completion : @escaping ScrollCompletion = { _ in }
    ) -> Bool
    {
        // Make sure the item identifier is valid.

        guard let toIndexPath = self.storage.allContent.firstIndexPathForItem(with: item) else {
            return false
        }
        
        return self.preparePresentationStateForScroll(to: toIndexPath) {
            let itemFrame = self.collectionViewLayout.frameForItem(at: toIndexPath)

            let isAlreadyVisible = self.collectionView.contentFrame.contains(itemFrame)

            // If the item is already visible and that's good enough, return.

            if isAlreadyVisible && position.ifAlreadyVisible == .doNothing {
                return
            }

            let scroll: () -> Void = {
                let sectionHeader = self.collectionViewLayout.layout.content.sections[toIndexPath.section].header

                // Prevent the item from appearing underneath a sticky section header.

                if sectionHeader.isPopulated,
                   self.collectionViewLayout.layout.stickySectionHeaders,
                   position.position == .top {

                    let itemFrameAdjustedForStickyHeaders = CGRect(
                        x: itemFrame.minX,
                        y: itemFrame.minY - sectionHeader.size.height,
                        width: itemFrame.width,
                        height: itemFrame.height
                    )
                    self.performScroll(to: itemFrameAdjustedForStickyHeaders, scrollPosition: position)

                } else {
                    self.collectionView.scrollToItem(
                        at: toIndexPath,
                        at: position.position.UICollectionViewScrollPosition,
                        animated: false
                    )
                }
            }
            
            animation.perform(
                animations: scroll,
                completion: completion
            )
        }
    }

    ///
    /// Scrolls to the section with the given identifier, with the provided scroll and section positioning.
    ///
    /// If there is more than one section with the same identifier, the list scrolls to the first.
    /// If the section has any content and is contained in the list, true is returned. If not, false is returned.
    ///
    /// The list will first attempt to scroll to the section's supplementary view
    /// (header for `SectionPosition.top`, footer for `SectionPosition.bottom`).
    ///
    /// If not found, the list will scroll to the adjacent item instead
    /// (section's first item for `.top`, last item for `.bottom`).
    ///
    /// If none of the above are present, the list will fallback to the remaining supplementary view
    /// (footer for `.top`, header for `.bottom`).
    ///
    @discardableResult
    public func scrollToSection(
        with identifier : AnyIdentifier,
        sectionPosition : SectionPosition = .top,
        scrollPosition : ScrollPosition,
        animation: ViewAnimation = .none,
        completion : @escaping ScrollCompletion = { _ in }
    ) -> Bool
    {
        let storageContent = storage.allContent

        // Make sure the section identifier is valid.

        guard let sectionIndex = storageContent.firstIndexForSection(with: identifier) else {
            return false
        }

        return preparePresentationStateForScrollToSection(index: sectionIndex) {
            let layoutContent = self.collectionViewLayout.layout.content

            // Make sure the section has content.

            guard layoutContent.sections[sectionIndex].all.isEmpty == false else {
                return
            }
            let header = layoutContent.sections[sectionIndex].header
            let footer = layoutContent.sections[sectionIndex].footer
            let items = storageContent.sections[sectionIndex].items

            let targetSupplementaryView = (sectionPosition == .top) ? header : footer
            let fallbackSupplementaryView = (sectionPosition == .top) ? footer : header
            let adjacentItem = (sectionPosition == .top) ? items.first : items.last

            // Prevent the footer from appearing underneath a sticky section header.

            let footerFrameAdjustedForStickyHeaders: CGRect? = {
                guard sectionPosition == .bottom,
                      self.collectionViewLayout.layout.stickySectionHeaders,
                      scrollPosition.position == .top
                else {
                    return nil
                }
                return CGRect(
                    x: footer.x,
                    y: footer.y - header.size.height,
                    width: footer.size.width,
                    height: footer.size.height
                )
            }()

            if targetSupplementaryView.isPopulated {
                self.performScroll(
                    to: footerFrameAdjustedForStickyHeaders ?? targetSupplementaryView.defaultFrame,
                    scrollPosition: scrollPosition,
                    animation: animation,
                    completion: completion
                )
            } else if let adjacentItem = adjacentItem {
                self.scrollTo(
                    item: adjacentItem,
                    position: scrollPosition,
                    animation: animation,
                    completion: completion
                )
            } else {
                self.performScroll(
                    to: fallbackSupplementaryView.defaultFrame,
                    scrollPosition: scrollPosition,
                    animation: animation,
                    completion: completion
                )
            }
        }
    }
    
    /// Scrolls to the very top of the list, which includes displaying the list header.
    @discardableResult
    public func scrollToTop(
        animation: ViewAnimation = .none,
        completion : @escaping ScrollCompletion = { _ in }
    ) -> Bool {
        
        // The rect we scroll to must have an area – an empty rect will result in no scrolling.
        let rect = CGRect(origin: .zero, size: CGSize(width: 1.0, height: 1.0))
        
        return self.preparePresentationStateForScroll(to: IndexPath(item: 0, section: 0))  {
            animation.perform(
                animations: {
                    self.collectionView.scrollRectToVisible(rect, animated: false)
                },
                completion: completion
            )
        }
    }

    /// Scrolls to the last item in the list. If the list contains no items, no action is performed.
    @discardableResult
    public func scrollToLastItem(
        animation: ViewAnimation = .none,
        completion : @escaping ScrollCompletion = { _ in }
    ) -> Bool {

        // Make sure we have a valid last index path.

        guard let toIndexPath = self.storage.allContent.lastIndexPath() else {
            return false
        }

        // Perform scrolling.

        return self.preparePresentationStateForScroll(to: toIndexPath)  {
            let contentHeight = self.collectionViewLayout.collectionViewContentSize.height
            let contentFrameHeight = self.collectionView.contentFrame.height

            guard contentHeight > contentFrameHeight else {
                return
            }

            let contentOffsetY = contentHeight - contentFrameHeight - self.collectionView.adjustedContentInset.top
            let contentOffset = CGPoint(x: self.collectionView.contentOffset.x, y: contentOffsetY)
            
            animation.perform(
                animations: {
                    self.collectionView.setContentOffset(contentOffset, animated: false)
                },
                completion: completion
            )
        }
    }
    
    //
    // MARK: Setting & Getting Content
    //
    
    public var environment : ListEnvironment {
        didSet {
            self.dataSource.environment = self.environment
        }
    }
    
    public var content : Content {
        get { return self.storage.allContent }
        set { self.setContent(animated: false, newValue) }
    }
    
    public func setContent(animated : Bool = false, _ content : Content)
    {
        self.set(
            source: StaticSource(with: content),
            initial: StaticSource.State(),
            animated: animated
        )
    }
    
    private var sourceChangedTimer : ReloadTimer? = nil
    
    @discardableResult
    public func set<Source:ListViewSource>(source : Source, initial : Source.State, animated : Bool = false) -> StateAccessor<Source.State>
    {
        self.sourcePresenter.discard()
        
        let sourcePresenter = SourcePresenter(initial: initial, source: source, didChange: { [weak self] in
            guard let self = self else { return }
            guard self.sourceChangedTimer == nil else { return }
            
            self.sourceChangedTimer = ReloadTimer {
                self.sourceChangedTimer = nil
                self.setContentFromSource(animated: true)
            }
        })
        
        self.sourcePresenter = sourcePresenter
        
        self.setContentFromSource(animated: animated)
        
        return StateAccessor(get: {
            sourcePresenter.state
        }, set: {
            sourcePresenter.state = $0
        })
    }
    
    public func configure(with configure : ListProperties.Configure)
    {
        let description = ListProperties(
            animatesChanges: true,
            layout: self.layout,
            appearance: self.appearance,
            scrollIndicatorInsets: self.scrollIndicatorInsets,
            behavior: self.behavior,
            autoScrollAction: self.autoScrollAction,
            accessibilityIdentifier: self.collectionView.accessibilityIdentifier,
            debuggingIdentifier: self.debuggingIdentifier,
            configure: configure
        )
        
        self.configure(with: description)
    }
    
    let updateQueue = ListChangesQueue()
    
    public func configure(with properties : ListProperties)
    {
        /// We enqueue these changes into the update queue to ensure they are not applied
        /// before it is safe to do so. Currently, "safe" means "during the application of a reorder".
        ///
        /// See `CollectionViewLayout.sendEndQueuingEditsAfterDelay()` for more.
        
        self.updateQueue.add { [weak self] in
            guard let self = self else { return }
            
            let animated = properties.animatesChanges
            
            self.appearance = properties.appearance
            self.behavior = properties.behavior
            self.autoScrollAction = properties.autoScrollAction
            self.scrollIndicatorInsets = properties.scrollIndicatorInsets
            self.collectionView.accessibilityIdentifier = properties.accessibilityIdentifier
            self.debuggingIdentifier = properties.debuggingIdentifier
            self.actions = properties.actions

            self.stateObserver = properties.stateObserver
            
            self.environment = properties.environment
            
            self.set(layout: properties.layout, animated: animated)
            
            self.setContent(animated: animated, properties.content)
        }
    }
    
    private func setContentFromSource(animated : Bool = false)
    {
        let oldIdentifier = self.storage.allContent.identifier
        self.storage.allContent = self.sourcePresenter.reloadContent()
        let newIdentifier = self.storage.allContent.identifier
        
        let identifierChanged = oldIdentifier != newIdentifier
        
        self.updatePresentationState(for: .contentChanged(animated: animated, identifierChanged: identifierChanged))
    }
    
    //
    // MARK: UIView
    //
    
    @available(*, unavailable, message: "sizeThatFits does not re-measure the size of the list. Use ListView.contentSize(in:for:) instead.")
    public override func sizeThatFits(_ size: CGSize) -> CGSize {
        super.sizeThatFits(size)
    }
    
    @available(*, unavailable, message: "intrinsicContentSize does not re-measure the size of the list. Use ListView.contentSize(in:for:) instead.")
    public override var intrinsicContentSize: CGSize {
        super.intrinsicContentSize
    }
    
    public override var frame: CGRect {
        didSet {
            self.frameDidChange(from: oldValue, to: self.frame)
        }
    }
    
    public override var bounds: CGRect {
        get { super.bounds }
        
        set {
            let oldValue = self.frame
            
            super.bounds = newValue
            
            self.frameDidChange(from: oldValue, to: self.frame)
        }
    }
    
    private func frameDidChange(from old : CGRect, to new : CGRect) {
        
        /// Set the frame explicitly, so that the layout can occur
        /// within performBatchUpdates. Waiting for layoutSubviews() is too late.
        self.collectionView.frame = self.bounds
        
        /// If nothing has changed, there's no work here – return early.
        guard old != new else {
            return
        }
        
        /// Once the view actually has a size, we can provide content.
        ///
        /// There's no value in having content with no view size, as we cannot size cells otherwise.
        let fromEmpty = old.size.isEmpty && new.size.isEmpty == false
        let toEmpty = old.size.isEmpty == false && new.size.isEmpty
        
        if fromEmpty {
            self.updatePresentationState(for: .transitionedToBounds(isEmpty: false))
        } else if toEmpty {
            self.updatePresentationState(for: .transitionedToBounds(isEmpty: true))
        }
        
        /// Our frame changed, update the keyboard inset in case the inset should now be different.
        self.updateScrollViewInsets()
        
        ListStateObserver.perform(self.stateObserver.onFrameChanged, "Frame Changed", with: self) { actions in
            ListStateObserver.FrameChanged(
                actions: actions,
                positionInfo: self.scrollPositionInfo,
                old: old,
                new: new
            )
        }
    }
    
    public override var backgroundColor: UIColor? {
        didSet {
            self.collectionView.backgroundColor = self.backgroundColor
        }
    }
    
    public override func didMoveToWindow()
    {
        super.didMoveToWindow()
        
        if self.window != nil {
            self.updateScrollViewInsets()
        }
    }
    
    public override func didMoveToSuperview()
    {
        super.didMoveToSuperview()
        
        if self.superview != nil {
            self.updateScrollViewInsets()
        }
    }
    
    override public func layoutSubviews()
    {
        super.layoutSubviews()
        
        self.collectionView.frame = self.bounds
        
        /// Our layout changed, update the keyboard inset in case the inset should now be different.
        self.updateScrollViewInsets()
    }
    
    //
    // MARK: Internal - Updating Content
    //
    
    internal func setPresentationStateItemPositions()
    {        
        self.storage.presentationState.forEachItem { indexPath, item in
            item.itemPosition = self.collectionViewLayout.positionForItem(at: indexPath)
        }
    }
    
    private func updateCollectionViewSelections(animated : Bool)
    {
        let oldSelected : Set<IndexPath> = Set(self.collectionView.indexPathsForSelectedItems ?? [])
        let newSelected : Set<IndexPath> = Set(self.storage.presentationState.selectedIndexPaths)
        
        let removed = oldSelected.subtracting(newSelected)
        let added = newSelected.subtracting(oldSelected)
        
        let view = self.collectionView
        let state = self.storage.presentationState
        
        removed.forEach {
            let item = state.item(at: $0)
            view.deselectItem(at: $0, animated: animated)
            item.applyToVisibleCell(with: self.environment)
        }
        
        added.forEach {
            let item = state.item(at: $0)
            view.selectItem(at: $0, animated: animated, scrollPosition: [])
            item.applyToVisibleCell(with: self.environment)
        }
    }
    
    //
    // MARK: Internal - Updating Presentation State
    //
    
    internal func updatePresentationState(
        for reason : PresentationState.UpdateReason,
        completion callerCompletion : @escaping (Bool) -> () = { _ in }
    ) {
        SignpostLogger.log(.begin, log: .updateContent, name: "List Update", for: self)
        
        let completion = { (completed : Bool) in
            callerCompletion(completed)
            SignpostLogger.log(.end, log: .updateContent, name: "List Update", for: self)
        }
        
        let indexPaths = self.collectionView.indexPathsForVisibleItems
        
        let indexPath = indexPaths.first
        
        let presentationStateTruncated = self.storage.presentationState.containsAllItems == false
        
        switch reason {
        case .scrolledDown:
            let needsUpdate = self.collectionView.isScrolledNearBottom() && presentationStateTruncated
            
            if needsUpdate {
                self.updatePresentationStateWith(firstVisibleIndexPath: indexPath, for: reason, completion: completion)
            } else {
                completion(true)
            }
            
        case .contentChanged:
            self.updatePresentationStateWith(firstVisibleIndexPath: indexPath, for: reason, completion: completion)

        case .didEndDecelerating:
            if presentationStateTruncated {
                self.updatePresentationStateWith(firstVisibleIndexPath: indexPath, for: reason, completion: completion)
            } else {
                completion(true)
            }
            
        case .scrolledToTop:
            if presentationStateTruncated {
                self.updatePresentationStateWith(firstVisibleIndexPath: IndexPath(item: 0, section: 0), for: reason, completion: completion)
            } else {
                completion(true)
            }
            
        case .transitionedToBounds(_):
            self.updatePresentationStateWith(firstVisibleIndexPath: indexPath, for: reason, completion: completion)
            
        case .programaticScrollDownTo(let scrollToIndexPath):
            self.updatePresentationStateWith(firstVisibleIndexPath: scrollToIndexPath, for: reason, completion: completion)
        }
    }
        
    private func updatePresentationStateWith(
        firstVisibleIndexPath indexPath: IndexPath?,
        for reason : PresentationState.UpdateReason,
        completion callerCompletion : @escaping (Bool) -> ()
    ) {
        // Figure out visible content.
        
        let presentationState = self.storage.presentationState
        
        let indexPath = indexPath ?? IndexPath(item: 0, section: 0)

        let visibleSlice = self.newVisibleSlice(to: indexPath)

        let diff = SignpostLogger.log(log: .updateContent, name: "Diff Content", for: self) {
            ListView.diffWith(old: presentationState.sectionModels, new: visibleSlice.content.sections)
        }

        let updateCallbacks = UpdateCallbacks(.queue)
        
        let updateBackingData = {
            let dependencies = ItemStateDependencies(
                reorderingDelegate: self,
                coordinatorDelegate: self,
                environmentProvider: { [weak self] in self?.environment ?? .empty }
            )
            
            presentationState.update(
                with: diff,
                slice: visibleSlice,
                reason: .wasUpdated,
                dependencies: dependencies,
                updateCallbacks: updateCallbacks,
                loggable: self
            )
        }
                
        // Update Refresh Control
        
        /**
         Update Refresh Control
         
         Note: Must be called *OUTSIDE* of CollectionView's `performBatchUpdates:`, otherwise
         we trigger a bug where updated indexes are calculated incorrectly.
         */
        presentationState.updateRefreshControl(with: visibleSlice.content.refreshControl, in: self.collectionView)
        
        // Update Collection View
        
        self.performBatchUpdates(with: diff, animated: reason.animated, updateBackingData: updateBackingData, completion: callerCompletion)

        // Update the offset of the scroll view to show the refresh control if needed
        presentationState.adjustContentOffsetForRefreshControl(in: self.collectionView)

        // Perform any needed auto scroll actions.
        self.performAutoScrollAction(with: diff.changes.addedItemIdentifiers, animated: reason.animated)

        // Update info for new contents.
        
        self.updateCollectionViewSelections(animated: reason.animated)
        
        // Notify updates.
        
        updateCallbacks.perform()
        
        // Notify state reader the content updated.
        
        if case .contentChanged(_, _) = reason {
            ListStateObserver.perform(self.stateObserver.onContentUpdated, "Content Updated", with: self) { actions in
                ListStateObserver.ContentUpdated(
                    hadChanges: diff.changes.isEmpty == false,
                    insertionsAndRemovals: .init(diff: diff),
                    actions: actions,
                    positionInfo: self.scrollPositionInfo
                )
            }
        }
    }
    
    private func newVisibleSlice(to indexPath : IndexPath) -> Content.Slice
    {
        if self.bounds.isEmpty {
            return Content.Slice()
        } else {
            switch self.autoScrollAction {
            case .scrollToItem(let insertInfo):
                let itemPath = self.storage.allContent.firstIndexPathForItem(with: insertInfo.insertedIdentifier)
                guard let autoScrollIndexPath = itemPath else {
                    fallthrough
                }

                let greaterIndexPath = max(autoScrollIndexPath, indexPath)
                return self.storage.allContent.sliceTo(indexPath: greaterIndexPath)

            case .none:

                return self.storage.allContent.sliceTo(indexPath: indexPath)
            }
        }
    }
    
    private func performAutoScrollAction(with addedItems : Set<AnyIdentifier>, animated : Bool)
    {
        switch self.autoScrollAction {
        case .none:
            return
            
        case .scrollToItem(let info):
            let wasInserted = addedItems.contains(info.insertedIdentifier)
            
            if wasInserted && info.shouldPerform(self.scrollPositionInfo) {
                
                /// Only animate the scroll if both the update **and** the scroll action are animated.
                let animation = info.animation.and(with: animated)
                
                if let destination = info.destination.destination(with: self.content) {
                    self.scrollTo(item: destination, position: info.position, animation: animation) { _ in
                        info.didPerform(self.scrollPositionInfo)
                    }
                }
            }
        }
    }

    private func performScroll(
        to targetFrame : CGRect,
        scrollPosition : ScrollPosition,
        animation: ViewAnimation = .none,
        completion : @escaping ScrollCompletion = { _ in }
    )
    {
        // If the item is already visible and that's good enough, return.

        let isAlreadyVisible = collectionView.contentFrame.contains(targetFrame)
        if isAlreadyVisible && scrollPosition.ifAlreadyVisible == .doNothing {
            return
        }

        let topInset = collectionView.adjustedContentInset.top
        let contentFrameHeight = collectionView.contentFrame.height
        let adjustedOriginY = targetFrame.origin.y - topInset

        var resultOffset = collectionView.contentOffset

        switch scrollPosition.position {
        case .top:
            resultOffset.y = adjustedOriginY
        case .centered:
            resultOffset.y = adjustedOriginY - (contentFrameHeight / 2 - targetFrame.size.height / 2)
        case .bottom:
            resultOffset.y = adjustedOriginY - (contentFrameHeight - targetFrame.size.height)
        }

        // Don't scroll past the bottom of the list.

        let maxOffsetHeight = collectionViewLayout.collectionViewContentSize.height - contentFrameHeight - topInset
        resultOffset.y = min(resultOffset.y, maxOffsetHeight)

        // Don't scroll beyond the top of the list.

        resultOffset.y = max(resultOffset.y, -topInset)

        animation.perform(
            animations: {
                self.collectionView.setContentOffset(resultOffset, animated: false)
            },
            completion: completion
        )
    }

    private func preparePresentationStateForScroll(to toIndexPath: IndexPath, scroll: @escaping () -> Void) -> Bool {

        // Make sure we have a last loaded index path.

        guard let lastLoadedIndexPath = self.storage.presentationState.lastIndexPath else {
            return false
        }

        // Update presentation state if needed, then scroll.

        if lastLoadedIndexPath < toIndexPath {
            self.updatePresentationState(for: .programaticScrollDownTo(toIndexPath)) { _ in
                scroll()
            }
        } else {
            scroll()
        }

        return true
    }

    private func preparePresentationStateForScrollToSection(index: Int, scroll: @escaping () -> Void) -> Bool {

        // Make sure section is contained within all content.

        guard index < storage.allContent.sections.count else {
            return false
        }

        // Update presentation state if needed, then scroll.

        if index >= storage.presentationState.sections.count {
            let toIndexPath = IndexPath(item: 0, section: index)
            self.updatePresentationState(for: .programaticScrollDownTo(toIndexPath)) { _ in
                scroll()
            }
        } else {
            scroll()
        }

        return true
    }

    private func performBatchUpdates(
        with diff : SectionedDiff<Section, AnyIdentifier, AnyItem, AnyIdentifier>,
        animated: Bool,
        updateBackingData : @escaping () -> (),
        completion callerCompletion : @escaping (Bool) -> ()
    )
    {
        SignpostLogger.log(.begin, log: .updateContent, name: "Update UICollectionView", for: self)
        
        let completion = { (completed : Bool) in
            callerCompletion(completed)
            SignpostLogger.log(.end, log: .updateContent, name: "Update UICollectionView", for: self)
        }
        
        let view = self.collectionView
        
        let changes = CollectionViewChanges(sectionChanges: diff.changes)
            
        let batchUpdates = {
            updateBackingData()
            
            // Sections

            view.deleteSections(IndexSet(changes.deletedSections.map { $0.oldIndex }))
            view.insertSections(IndexSet(changes.insertedSections.map { $0.newIndex }))
            
            changes.movedSections.forEach {
                view.moveSection($0.oldIndex, toSection: $0.newIndex)
            }

            // Items
            
            view.deleteItems(at: changes.deletedItems.map { $0.oldIndex })
            view.insertItems(at: changes.insertedItems.map { $0.newIndex })
            
            changes.movedItems.forEach {
                view.moveItem(at: $0.oldIndex, to: $0.newIndex)
            }
<<<<<<< HEAD
=======
            
            self.visibleContent.updateVisibleViews(with: self.environment, animated: animated)
>>>>>>> cefc3572
        }
        
        if changes.hasIndexAffectingChanges {
            
            if self.hasInProgressReorders {
                print(
                    """
                    LISTABLE WARNING: Reordering while applying an update diff that has changes which affect index \
                    path stability is currently experimental, and will likely crash. A fix is planned, but this \
                    warning is here so you know what to expect.
                    """
                )
            }
            
            self.cancelAllInProgressReorders()
        }
        
        self.collectionViewLayout.setShouldAskForItemSizesDuringLayoutInvalidation()
        
        if animated {
            view.performBatchUpdates(batchUpdates, completion: completion)
        } else {
            UIView.performWithoutAnimation {
                view.performBatchUpdates(batchUpdates, completion: completion)
            }
        }
    }
    
    private static func diffWith(old : [Section], new : [Section]) -> SectionedDiff<Section, AnyIdentifier, AnyItem, AnyIdentifier>
    {
        return SectionedDiff(
            old: old,
            new: new,
            configuration: SectionedDiff.Configuration(
                section: .init(
                    identifier: { $0.identifier },
                    items: { $0.items },
                    movedHint: { $0.identifier != $1.identifier }
                ),
                item: .init(
                    identifier: { $0.anyIdentifier },
                    updated: { $0.anyIsEquivalent(to: $1) == false },
                    movedHint: { $0.anyWasMoved(comparedTo: $1) }
                )
            )
        )
    }
}


public extension ListView
{
    ///
    /// Call this method to force an immediate, synchronous re-render of the list
    /// and its content when writing unit or snapshot tests. This avoids needing to
    /// spin the runloop or needing to use test expectations to wait for content
    /// to be rendered asynchronously.
    ///
    /// **WARNING**: You must **not** call this method outside of tests. Doing so will cause a fatal error.
    ///
    func testing_forceLayoutUpdateNow()
    {
        guard NSClassFromString("XCTestCase") != nil else {
            fatalError("You must not call testing_forceLayoutUpdateNow outside of an XCTest environment.")
        }
        
        self.collectionView.reloadData()
    }
}


extension ListView : ItemContentCoordinatorDelegate
{
    func coordinatorUpdated(for : AnyItem)
    {
        self.collectionViewLayout.setNeedsRelayout()
        self.collectionView.layoutIfNeeded()
    }
}


extension ListView : ReorderingActionsDelegate
{
    //
    // MARK: Internal - Moving Items
    //
    
    func beginReorder(for item : AnyPresentationItemState) -> Bool
    {
        guard let indexPath = self.storage.presentationState.indexPath(for: item) else {
            return false
        }
        
        if self.collectionView.beginInteractiveMovementForItem(at: indexPath) {
            item.beginReorder(from: indexPath, with: self.environment)
            
            return true
        } else {
            return false
        }
    }
    
    func updateReorderTargetPosition(
        with recognizer : ItemReordering.GestureRecognizer,
        for item : AnyPresentationItemState
    )
    {
        guard let position = recognizer.reorderPosition(in: self.collectionView) else {
            return
        }
        
        self.collectionView.updateInteractiveMovementTargetPosition(position)
    }
    
    func endReorder(for item : AnyPresentationItemState, with result : ReorderingActions.Result)
    {
        item.endReorder(with: self.environment, result: result)
        
        switch result {
        case .finished:
            self.collectionView.endInteractiveMovement()
        case .cancelled:
            self.collectionView.cancelInteractiveMovement()
        }
    }
    
    func cancelAllInProgressReorders() {
        
        self.storage.presentationState.forEachItem { _, item in
            item.endReorder(with: self.environment, result: .cancelled)
        }
        
        self.collectionView.cancelInteractiveMovement()
    }
    
    private var hasInProgressReorders : Bool {
        
        for section in self.storage.presentationState.sections {
            for item in section.items {
                if item.isReordering {
                    return true
                }
            }
        }
        
        return false
    }
}


extension ListView : SignpostLoggable
{
    var signpostInfo : SignpostLoggingInfo {
        SignpostLoggingInfo(
            identifier: self.debuggingIdentifier,
            instanceIdentifier: String(format: "%p", unsafeBitCast(self, to: Int.self))
        )
    }
}


fileprivate extension UIScrollView
{

    func isScrolledNearBottom() -> Bool
    {
        let viewHeight = self.bounds.size.height
        
        // We are within one half view height from the bottom of the content.
        return self.contentOffset.y + (viewHeight * 1.5) > self.contentSize.height
    }
}<|MERGE_RESOLUTION|>--- conflicted
+++ resolved
@@ -937,7 +937,7 @@
             ListView.diffWith(old: presentationState.sectionModels, new: visibleSlice.content.sections)
         }
 
-        let updateCallbacks = UpdateCallbacks(.queue)
+        let updateCallbacks = UpdateCallbacks(.queue, wantsAnimations: reason.animated)
         
         let updateBackingData = {
             let dependencies = ItemStateDependencies(
@@ -1170,11 +1170,6 @@
             changes.movedItems.forEach {
                 view.moveItem(at: $0.oldIndex, to: $0.newIndex)
             }
-<<<<<<< HEAD
-=======
-            
-            self.visibleContent.updateVisibleViews(with: self.environment, animated: animated)
->>>>>>> cefc3572
         }
         
         if changes.hasIndexAffectingChanges {
