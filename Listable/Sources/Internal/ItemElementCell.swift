--- conflicted
+++ resolved
@@ -16,15 +16,11 @@
 ///
 final class ItemElementCell<Element:ItemElement> : UICollectionViewCell
 {
-<<<<<<< HEAD
-    let content : ContentContainerView
-    
+    let contentContainer : ContentContainerView
+
     let background : Element.BackgroundView
     let selectedBackground : Element.SelectedBackgroundView
-=======
-    let contentContainer : ContentContainerView
->>>>>>> b0b438ea
-        
+
     override init(frame: CGRect)
     {
         let bounds = CGRect(origin: .zero, size: frame.size)
